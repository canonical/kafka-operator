#!/usr/bin/env python3
# Copyright 2025 Canonical Ltd.
# See LICENSE file for licensing details.

import contextlib
import http.server
import json
import logging
import os
import ssl
import subprocess
from multiprocessing import Process
from typing import Any, Mapping
from unittest.mock import MagicMock

import pytest
import yaml
from charmlibs import pathops
from src.core.cluster import KafkaBroker
from src.core.structured_config import CharmConfig
from src.core.workload import CharmedKafkaPaths, WorkloadBase
from src.literals import BROKER, SUBSTRATE, TLSScope
from src.managers.tls import TLSManager
from tests.unit.helpers import TLSArtifacts, generate_tls_artifacts

logger = logging.getLogger(__name__)

UNIT_NAME = "kafka/0"
INTERNAL_ADDRESS = "10.10.10.10"
BIND_ADDRESS = "10.20.20.20"
KEYTOOL = "keytool"
JKS_UNIT_TEST_FILE = "tests/unit/TestJKS.java"


def _exec(
    command: list[str] | str,
    env: Mapping[str, str] | None = None,
    working_dir: str | None = None,
    **kwargs: Any,
) -> str:
    _command = " ".join(command) if isinstance(command, list) else command

    for bin in ("chown", "chmod"):
        if _command.startswith(bin):
            return "ok"

    try:
        output = subprocess.check_output(
            command,
            stderr=subprocess.PIPE,
            universal_newlines=True,
            shell=isinstance(command, str),
            env=env,
            cwd=working_dir,
        )
        return output
    except subprocess.CalledProcessError as e:
        if kwargs["log_on_error"]:
            logger.error(f"{e.stdout}, {e.stderr}")
        raise e


try:
    _exec(KEYTOOL)
    _exec("java -version")
    JAVA_TESTS_DISABLED = False
except subprocess.CalledProcessError:
    JAVA_TESTS_DISABLED = True


@contextlib.contextmanager
def simple_ssl_server(certfile: str, keyfile: str, port: int = 10443):
    httpd = http.server.HTTPServer(("127.0.0.1", port), http.server.SimpleHTTPRequestHandler)
    ctx = ssl.create_default_context(ssl.Purpose.CLIENT_AUTH)
    ctx.load_cert_chain(certfile=certfile, keyfile=keyfile)
    httpd.socket = ctx.wrap_socket(httpd.socket, server_side=True)

    process = Process(target=httpd.serve_forever)
    process.start()
    yield

    process.kill()


class JKSError(Exception):
    """Error raised when JKS unit test fails."""


def java_jks_test(truststore_path: str, truststore_password: str, ssl_server_port: int = 10443):
    cmd = [
        "java",
        "-Djavax.net.debug=ssl:handshake",
        f"-Djavax.net.ssl.trustStore={truststore_path}",
        f'-Djavax.net.ssl.trustStorePassword="{truststore_password}"',
        JKS_UNIT_TEST_FILE,
        f"https://localhost:{ssl_server_port}",
    ]

    if os.system(f"{' '.join(cmd)} >/dev/null 2>&1"):
        raise JKSError("JKS unit test failed, Check logs for details.")


@pytest.fixture()
def tls_manager(tmp_path_factory, monkeypatch):
    """A TLSManager instance with minimal functioning mock `Workload` and `State`."""
    monkeypatch.undo()
    mock_workload = MagicMock(spec=WorkloadBase)
    mock_workload.write = lambda content, path: open(path, "w").write(content)
    mock_workload.exec = _exec
    mock_workload.root = pathops.LocalPath("/")
    mock_workload.paths = CharmedKafkaPaths(BROKER)
    mock_workload.paths.conf_path = tmp_path_factory.mktemp("workload")

    # Mock State
    mock_state = MagicMock()
<<<<<<< HEAD
    mock_broker_state = KafkaBroker(None, MagicMock(), MagicMock(), SUBSTRATE, dns=False)
    mock_broker_state.repository = MagicMock()
    mock_broker_state.repository.get_data.return_value = {}
=======
    mock_broker_state = KafkaBroker(None, MagicMock(), MagicMock(), SUBSTRATE)
    mock_broker_state.relation_data = {}
>>>>>>> cefd215f
    mock_state.unit_broker = mock_broker_state

    raw_config = {
        k.replace("-", "_"): v.get("default", "")
        for k, v in yaml.safe_load(open("config.yaml")).get("options", {}).items()
    }
    mgr = TLSManager(
        state=mock_state,
        workload=mock_workload,
        substrate=SUBSTRATE,
        config=CharmConfig(**raw_config),
    )
    mgr.keytool = KEYTOOL

    yield mgr


def _set_manager_state(
    mgr: TLSManager, tls_artifacts: TLSArtifacts | None = None, scope: TLSScope = TLSScope.CLIENT
) -> None:
    data = {
        f"{scope.value}-ca-cert": "ca",
        f"{scope.value}-chain": json.dumps(["certificate", "ca"]),
        f"{scope.value}-certificate": "certificate",
        f"{scope.value}-private-key": "private-key",
        "keystore-password": "keystore-password",
        "truststore-password": "truststore-password",
    }

    if tls_artifacts:
        data.update(
            {
                f"{scope.value}-ca-cert": tls_artifacts.ca,
                f"{scope.value}-chain": json.dumps(tls_artifacts.chain),
                f"{scope.value}-certificate": tls_artifacts.certificate,
                f"{scope.value}-private-key": tls_artifacts.private_key,
            }
        )

    mgr.state.unit_broker.relation_data = data


def _tls_manager_set_everything(mgr: TLSManager) -> None:
    mgr.set_ca()
    mgr.set_chain()
    mgr.set_server_key()
    mgr.set_certificate()
    mgr.set_bundle()
    mgr.set_keystore()
    mgr.set_truststore()


@pytest.mark.parametrize("tls_artifacts", [False, True], indirect=True)
def test_leaf_cert_validity_checker(tls_manager: TLSManager, tls_artifacts: TLSArtifacts) -> None:
    """Tests `TlSManager.is_valid_leaf_certificate()` method functionality."""
    assert tls_manager.is_valid_leaf_certificate(tls_artifacts.certificate)
    for cert in tls_artifacts.chain[1:]:
        assert not tls_manager.is_valid_leaf_certificate(cert)


@pytest.mark.skipif(
    JAVA_TESTS_DISABLED, reason=f"Can't locate {KEYTOOL} and/or java in the test environment."
)
@pytest.mark.parametrize(
    "tls_initialized", [False, True], ids=["TLS NOT initialized", "TLS initialized"]
)
@pytest.mark.parametrize(
    "tls_artifacts",
    [False, True],
    ids=["NO intermediate CA", "ONE intermediate CA"],
    indirect=True,
)
def test_tls_manager_set_methods(
    tls_manager: TLSManager,
    caplog: pytest.LogCaptureFixture,
    tls_initialized: bool,
    tls_artifacts: TLSArtifacts,
) -> None:
    """Tests the lifecycle of adding/removing certs from Java and TLSManager points of view."""
    _set_manager_state(tls_manager, tls_artifacts=tls_artifacts)

    if not tls_initialized:
        tls_manager.state.unit_broker.relation_data = {}
        tls_manager.state.peer_cluster.relation_data = {"tls": ""}

    caplog.set_level(logging.DEBUG)
    _tls_manager_set_everything(tls_manager)

    if not tls_initialized:
        assert not os.listdir(tls_manager.workload.paths.conf_path)
        return

    assert (
        tls_manager.workload.root / tls_manager.workload.paths.conf_path / "client-server.pem"
    ).read_text() == tls_artifacts.certificate
    assert (
        tls_manager.workload.root / tls_manager.workload.paths.conf_path / "client-server.key"
    ).read_text() == tls_artifacts.private_key
    assert (
        tls_manager.workload.root / tls_manager.workload.paths.conf_path / "client-bundle1.pem"
    ).read_text() == tls_artifacts.ca


@pytest.mark.skipif(
    JAVA_TESTS_DISABLED, reason=f"Can't locate {KEYTOOL} and/or java in the test environment."
)
@pytest.mark.parametrize(
    "with_intermediate", [False, True], ids=["NO intermediate CA", "ONE intermediate CA"]
)
def test_tls_manager_truststore_functionality(
    tls_manager: TLSManager,
    caplog: pytest.LogCaptureFixture,
    with_intermediate: bool,
    tmp_path_factory,
) -> None:
    tls_artifacts = generate_tls_artifacts(
        subject=UNIT_NAME,
        sans_ip=[INTERNAL_ADDRESS],
        sans_dns=[UNIT_NAME],
        with_intermediate=with_intermediate,
    )
    caplog.set_level(logging.DEBUG)
    _set_manager_state(tls_manager, tls_artifacts=tls_artifacts)
    _tls_manager_set_everything(tls_manager)

    # build another cert
    other_tls = generate_tls_artifacts(subject="some-app/0")

    tmp_dir = tmp_path_factory.mktemp("someapp")
    app_certfile = f"{tmp_dir}/app.pem"
    app_keyfile = f"{tmp_dir}/app.key"

    open(app_certfile, "w").write(other_tls.certificate)
    open(app_keyfile, "w").write(other_tls.private_key)

    truststore_path = f"{tls_manager.workload.paths.conf_path}/client-truststore.jks"

    for i in range(2 + int(with_intermediate)):
        assert f"bundle{i}" in tls_manager.trusted_certificates

    # haven't initialized peer tls yet.
    assert not tls_manager.peer_trusted_certificates

    with simple_ssl_server(certfile=app_certfile, keyfile=app_keyfile):
        # since we don't have the app cert/ca in our truststore, JKS test should fail.
        with pytest.raises(JKSError):
            java_jks_test(truststore_path, tls_manager.state.unit_broker.truststore_password)

        # Add the app cert
        filename = f"{tls_manager.workload.paths.conf_path}/some-app.pem"
        open(filename, "w").write(other_tls.certificate)
        tls_manager.import_cert(alias="some-app", filename="some-app.pem")

        # now the test should pass
        java_jks_test(truststore_path, tls_manager.state.unit_broker.truststore_password)

        # import again with the same alias
        filename = f"{tls_manager.workload.paths.conf_path}/other-file.pem"
        open(filename, "w").write(other_tls.certificate)
        tls_manager.import_cert(alias="some-app", filename="other-file.pem")
        assert "some-app" in tls_manager.trusted_certificates

        # check remove cert functionality
        tls_manager.remove_cert("some-app")
        assert "some-app" not in tls_manager.trusted_certificates

        # We don't have the cert anymore, so the JKS test should fail again.
        with pytest.raises(JKSError):
            java_jks_test(truststore_path, tls_manager.state.unit_broker.truststore_password)

        # Now add the app's CA cert instead of its own cert
        filename = f"{tls_manager.workload.paths.conf_path}/some-app-ca.pem"
        open(filename, "w").write(other_tls.ca)
        tls_manager.import_cert(alias="some-app-ca", filename="some-app-ca.pem")

        # the test should pass again
        java_jks_test(truststore_path, tls_manager.state.unit_broker.truststore_password)

    # remove some non-existing alias.
    tls_manager.remove_cert("other-app")
    log_record = caplog.records[-1]
    assert "alias <other-app> does not exist" in log_record.msg.lower()
    assert log_record.levelname == "DEBUG"


@pytest.mark.skipif(
    JAVA_TESTS_DISABLED, reason=f"Can't locate {KEYTOOL} and/or java in the test environment."
)
@pytest.mark.parametrize(
    "with_intermediate", [False, True], ids=["NO intermediate CA", "ONE intermediate CA"]
)
def test_tls_manager_sans(
    tls_manager: TLSManager,
    with_intermediate: bool,
) -> None:
    """Tests the lifecycle of adding/removing certs from Java and TLSManager points of view."""
    tls_artifacts = generate_tls_artifacts(
        subject=UNIT_NAME,
        sans_ip=[INTERNAL_ADDRESS],
        sans_dns=[UNIT_NAME],
        with_intermediate=with_intermediate,
    )
    # patch node_ip
    tls_manager.state.unit_broker.node_ip = "10.5.5.10"
    _set_manager_state(tls_manager, tls_artifacts=tls_artifacts)
    _tls_manager_set_everything(tls_manager)
    # check SANs
    current_sans = tls_manager.get_current_sans()
    assert current_sans and current_sans == {
        "sans_ip": [INTERNAL_ADDRESS],
        "sans_dns": [UNIT_NAME],
    }
    expected_sans = tls_manager.build_sans()
    # Because of the internal address mismatch:
    assert expected_sans != current_sans


def test_simulate_os_errors(tls_manager: TLSManager):
    """Checks TLSManager functionality when random OS Errors happen."""
    _set_manager_state(tls_manager)

    def _erroneous_hook(*args, **kwargs):
        raise subprocess.CalledProcessError(
            returncode=1, cmd="command", stderr="Some error occurred"
        )

    tls_manager.workload.exec = _erroneous_hook
    tls_manager.workload.write = _erroneous_hook

    for method in dir(TLSManager):
        if not method.startswith("set_"):
            continue

        with pytest.raises(subprocess.CalledProcessError):
            getattr(tls_manager, method)()

    with pytest.raises(subprocess.CalledProcessError):
        tls_manager.remove_cert("some-alias")


def test_peer_cluster_trust(tls_manager: TLSManager):
    _set_manager_state(tls_manager)
    tls_manager.state.roles = "broker"
    tls_data = generate_tls_artifacts(subject="controller/0")

    tls_manager.state.peer_cluster_ca = [tls_data.ca]
    tls_manager.update_peer_cluster_trust()

    trusted_certs = tls_manager.peer_trusted_certificates
    assert f"{tls_manager.PEER_CLUSTER_ALIAS}0" in trusted_certs
    assert len(trusted_certs) == 1
    fingerprint = next(iter(trusted_certs.values()))

    # expect no-op here
    tls_manager.update_peer_cluster_trust()
    assert len(tls_manager.peer_trusted_certificates) == 1

    # Now let's rotate
    new_tls_data = generate_tls_artifacts(subject="controller/0")
    tls_manager.state.peer_cluster_ca = [new_tls_data.ca]

    tls_manager.update_peer_cluster_trust()
    trusted_certs = tls_manager.peer_trusted_certificates
    # we should have both certificates
    assert f"{tls_manager.PEER_CLUSTER_ALIAS}0" in trusted_certs
    assert f"{tls_manager.NEW_PREFIX}{tls_manager.PEER_CLUSTER_ALIAS}0" in trusted_certs
    assert len(trusted_certs) == 2
    assert fingerprint in tls_manager.peer_trusted_certificates.values()<|MERGE_RESOLUTION|>--- conflicted
+++ resolved
@@ -113,14 +113,8 @@
 
     # Mock State
     mock_state = MagicMock()
-<<<<<<< HEAD
     mock_broker_state = KafkaBroker(None, MagicMock(), MagicMock(), SUBSTRATE, dns=False)
-    mock_broker_state.repository = MagicMock()
-    mock_broker_state.repository.get_data.return_value = {}
-=======
-    mock_broker_state = KafkaBroker(None, MagicMock(), MagicMock(), SUBSTRATE)
     mock_broker_state.relation_data = {}
->>>>>>> cefd215f
     mock_state.unit_broker = mock_broker_state
 
     raw_config = {
