(tutorial-integrate-with-client-applications)=
# 3. Integrate with client applications

This is a part of the [Charmed Apache Kafka Tutorial](index.md).

As mentioned in the previous section of the Tutorial, the recommended way to create and manage users is by means of another charm: the [Data Integrator Charm](https://charmhub.io/data-integrator). This lets us to encode users directly in the Juju model, and - as shown in the following - rotate user credentials with and without application downtime using Relations.

```{note}
Relations, or what Juju documentation describes also as [Integrations](https://documentation.ubuntu.com/juju/3.6/reference/relation/), let two charms to exchange information and interact with one another. Creating a relation between Apache Kafka and the Data Integrator will automatically generate a username, password, and assign read/write permissions on a given topic. This is the simplest method to create and manage users in Charmed Apache Kafka.
```

## Data Integrator charm

The [Data Integrator charm](https://charmhub.io/data-integrator) is a bare-bones charm for central management of database users, providing support for different kinds of data platforms (e.g. MongoDB, MySQL, PostgreSQL, Apache Kafka, OpenSearch, etc.) with a consistent, opinionated and robust user experience. To deploy the Data Integrator charm we can use the command `juju deploy` we have learned above:

```shell
juju deploy data-integrator --channel stable --config topic-name=test-topic --config extra-user-roles=producer,consumer
```

The expected output:

```shell
Located charm "data-integrator" in charm-hub, revision 11
Deploying "data-integrator" from charm-hub charm "data-integrator", revision 11 in channel stable on jammy
```

<<<<<<< HEAD
### Integrate with Charmed Apache Kafka
=======
## Relate to Charmed Apache Kafka
>>>>>>> 6a287df2

Now that the Database Integrator charm has been set up, we can integrate it to Charmed Apache Kafka. This will automatically create a username, password, and database for the Database Integrator charm. Integrate the two applications with:

```shell
juju integrate data-integrator kafka
```

Wait for `juju status --watch 1s` to show:

```shell
Model     Controller  Cloud/Region         Version  SLA          Timestamp
tutorial  overlord    localhost/localhost  3.1.6    unsupported  10:04:50Z

App              Version  Status  Scale  Charm            Channel      Rev  Exposed  Message
data-integrator           active      1  data-integrator  stable        11  no       
kafka                     active      3  kafka            3/stable     147  no       
zookeeper                 active      5  zookeeper        3/stable     114  no       

Unit                Workload  Agent  Machine  Public address  Ports  Message
data-integrator/0*  active    idle   8        10.244.26.4            
kafka/0             active    idle   5        10.244.26.43           machine system settings are not optimal - see logs for info
kafka/1*            active    idle   6        10.244.26.6            machine system settings are not optimal - see logs for info
kafka/2             active    idle   7        10.244.26.19           machine system settings are not optimal - see logs for info
zookeeper/0         active    idle   0        10.244.26.251          
zookeeper/1         active    idle   1        10.244.26.129          
zookeeper/2         active    idle   2        10.244.26.121          
zookeeper/3*        active    idle   3        10.244.26.28           
zookeeper/4         active    idle   4        10.244.26.174          

Machine  State    Address        Inst id        Series  AZ  Message
0        started  10.244.26.251  juju-f1a2cd-0  jammy       Running
1        started  10.244.26.129  juju-f1a2cd-1  jammy       Running
2        started  10.244.26.121  juju-f1a2cd-2  jammy       Running
3        started  10.244.26.28   juju-f1a2cd-3  jammy       Running
4        started  10.244.26.174  juju-f1a2cd-4  jammy       Running
5        started  10.244.26.43   juju-f1a2cd-5  jammy       Running
6        started  10.244.26.6    juju-f1a2cd-6  jammy       Running
7        started  10.244.26.19   juju-f1a2cd-7  jammy       Running
8        started  10.244.26.4    juju-f1a2cd-8  jammy       Running
```

To retrieve information such as the username, password, and topic. Enter:

```shell
juju run data-integrator/leader get-credentials
```

This should output something like:

```yaml
kafka:
  consumer-group-prefix: relation-6-
  endpoints: 10.244.26.43:9092,10.244.26.6:9092,10.244.26.19:9092
  password: ILg8C5msYRvqOnGATeFPyw2DKHncritf
  tls: disabled
  topic: test-topic
  username: relation-6
  zookeeper-uris: 10.244.26.121:2181,10.244.26.129:2181,10.244.26.174:2181,10.244.26.251:2181,10.244.26.28:2181/kafka
ok: "True"
```

Save the value listed under `bootstrap-server`, `username` and `password`. *(Note: your hostname, usernames, and passwords will likely be different.)*

## Produce/consume messages

We will now use the username and password to produce some messages to Apache Kafka. To do so, we will first deploy the [Apache Kafka Test App](https://charmhub.io/kafka-test-app): a test charm that also bundles some python scripts to push data to Apache Kafka, e.g.:

```shell
juju deploy kafka-test-app -n1 --channel edge
```

Once the charm is up and running, you can log into the container

```shell
juju ssh kafka-test-app/0 /bin/bash
```

and make sure that the Python virtual environment libraries are visible:

```shell
export PYTHONPATH="/var/lib/juju/agents/unit-kafka-test-app-0/charm/venv:/var/lib/juju/agents/unit-kafka-test-app-0/charm/lib"
```

Once this is set up, you should be able to use the `client.py` script that exposes some functionality to produce and consume messages. 
You can explore the usage of the script

```shell
python3 -m charms.kafka.v0.client --help

usage: client.py [-h] [-t TOPIC] [-u USERNAME] [-p PASSWORD] [-c CONSUMER_GROUP_PREFIX] [-s SERVERS] [-x SECURITY_PROTOCOL] [-n NUM_MESSAGES] [-r REPLICATION_FACTOR] [--num-partitions NUM_PARTITIONS]
                 [--producer] [--consumer] [--cafile-path CAFILE_PATH] [--certfile-path CERTFILE_PATH] [--keyfile-path KEYFILE_PATH] [--mongo-uri MONGO_URI] [--origin ORIGIN]

Handler for running an Apache Kafka client

options:
  -h, --help            show this help message and exit
  -t TOPIC, --topic TOPIC
                        Kafka topic provided by Kafka Charm
  -u USERNAME, --username USERNAME
                        Kafka username provided by Kafka Charm
  -p PASSWORD, --password PASSWORD
                        Kafka password provided by Kafka Charm
  -c CONSUMER_GROUP_PREFIX, --consumer-group-prefix CONSUMER_GROUP_PREFIX
                        Kafka consumer-group-prefix provided by Kafka Charm
  -s SERVERS, --servers SERVERS
                        comma delimited list of Kafka bootstrap-server strings
  -x SECURITY_PROTOCOL, --security-protocol SECURITY_PROTOCOL
                        security protocol used for authentication
  -n NUM_MESSAGES, --num-messages NUM_MESSAGES
                        number of messages to send from a producer
  -r REPLICATION_FACTOR, --replication-factor REPLICATION_FACTOR
                        replcation.factor for created topics
  --num-partitions NUM_PARTITIONS
                        partitions for created topics
  --producer
  --consumer
  --cafile-path CAFILE_PATH
  --certfile-path CERTFILE_PATH
  --keyfile-path KEYFILE_PATH
  --mongo-uri MONGO_URI
  --origin ORIGIN
```

Using this script, you can therefore start producing messages (change the values of `username`, `password` and `servers`)

```shell
python3 -m charms.kafka.v0.client \
  -u relation-6 -p S4IeRaYaiiq0tsM7m2UZuP2mSI573IGV \
  -t test-topic \
  -s "10.244.26.43:9092,10.244.26.6:9092,10.244.26.19:9092" \
  -n 10 --producer \
  -r 3 --num-partitions 1
```

and consume them 

```shell
python3 -m charms.kafka.v0.client \
  -u relation-6 -p S4IeRaYaiiq0tsM7m2UZuP2mSI573IGV \
  -t test-topic \
  -s "10.244.26.43:9092,10.244.26.6:9092,10.244.26.19:9092" \
  --consumer \
  -c "cg"
```

## Charm client applications

Actually, the Data Integrator is only a very special client charm, that implements the `kafka_client` relation for exchanging data with Charmed Apache Kafka and user management via relations. 

For example, the steps above for producing and consuming messages to Apache Kafka have also been implemented in the `kafka-test-app` charm (that also implements the `kafka_client` relation) providing a fully integrated charmed user experience, where producing/consuming messages can simply be achieved using relations.  

### Producing messages

To produce messages to Apache Kafka, we need to configure the `kafka-test-app` to act as a producer, publishing messages to a specific topic:

```shell
juju config kafka-test-app topic_name=test_kafka_app_topic role=producer num_messages=20
```

To start producing messages to Apache Kafka, we **JUST** simply integrate the Apache Kafka Test App with Apache Kafka

```shell
juju integrate kafka-test-app kafka
```

```{note}
This will both take care of creating a dedicated user (as much as done for the data-integrator) as well as start a producer process publishing messages to the `test_kafka_app_topic` topic, basically automating what was done before by hand. 
```

After some time, the `juju status` output should show

```shell
Model     Controller  Cloud/Region         Version  SLA          Timestamp
tutorial  overlord    localhost/localhost  3.1.6    unsupported  18:58:47+02:00

App              Version  Status  Scale  Charm            Channel  Rev  Address         Exposed  Message
...
kafka-test-app            active      1  kafka-test-app   edge       8  10.152.183.60   no       Topic test_kafka_app_topic enabled with process producer
...

Unit                Workload  Agent  Address     Ports  Message
...
kafka-test-app/0*   active    idle   10.1.36.88         Topic test_kafka_app_topic enabled with process producer
...
```

indicating that the process has started. To make sure that this is indeed the case, you can check the logs of the process:

```shell
juju exec --application kafka-test-app "tail /tmp/*.log"
```

To stop the process (although it is very likely that the process has already stopped given the low number of messages that were provided) and remove the user,  you can just remove the relation 

```shell
juju remove-relation kafka-test-app kafka
```

### Consuming messages

Note that the `kafka-test-app` charm can also similarly be used to consume messages by changing its configuration to

```shell
juju config kafka-test-app topic_name=test_kafka_app_topic role=consumer consumer_group_prefix=cg
```

After configuring the Apache Kafka Test App, just integrate it again with the Charmed Apache Kafka. This will again create a new user and start the consumer process. 

## What's next?

In the next section, we will learn how to rotate and manage the passwords for the Apache Kafka users, both the admin one and the ones managed by the Data Integrator.
<|MERGE_RESOLUTION|>--- conflicted
+++ resolved
@@ -24,11 +24,7 @@
 Deploying "data-integrator" from charm-hub charm "data-integrator", revision 11 in channel stable on jammy
 ```
 
-<<<<<<< HEAD
 ### Integrate with Charmed Apache Kafka
-=======
-## Relate to Charmed Apache Kafka
->>>>>>> 6a287df2
 
 Now that the Database Integrator charm has been set up, we can integrate it to Charmed Apache Kafka. This will automatically create a username, password, and database for the Database Integrator charm. Integrate the two applications with:
 
