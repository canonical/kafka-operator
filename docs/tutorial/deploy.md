--- conflicted
+++ resolved
@@ -13,11 +13,7 @@
 After this, it is necessary to connect them:
 
 ```shell
-<<<<<<< HEAD
-$ juju integrate kafka zookeeper
-=======
-juju relate kafka zookeeper
->>>>>>> 6a287df2
+juju integrate kafka zookeeper
 ```
 
 Juju will now fetch Charmed Apache Kafka and Charmed Apache Zookeeper and begin deploying them to the LXD cloud. This process can take several minutes depending on how provisioned (RAM, CPU, etc) your machine is. You can track the progress by running:
@@ -146,9 +142,5 @@
 ## What's next?
 
 However, although the commands above can run within the cluster, it is generally recommended during operations
-to enable external listeners and use these for running the admin commands from outside the cluster. 
-<<<<<<< HEAD
-To do so, as we will see in the next section, we will deploy a [data-integrator](https://charmhub.io/data-integrator) charm and integrate it to Charmed Apache Kafka.
-=======
-To do so, as we will see in the next section, we will deploy a [data-integrator](https://charmhub.io/data-integrator) charm and relate it to Charmed Apache Kafka.
->>>>>>> 6a287df2
+to enable external listeners and use these for running the admin commands from outside the cluster.
+To do so, as we will see in the next section, we will deploy a [data-integrator](https://charmhub.io/data-integrator) charm and integrate it to Charmed Apache Kafka.