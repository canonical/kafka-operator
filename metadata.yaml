--- conflicted
+++ resolved
@@ -3,7 +3,7 @@
 name: kafka
 display-name: Charmed Kafka
 description: |
-  Kafka is an event streaming platform. This charm deploys and operates Kafka on 
+  Kafka is an event streaming platform. This charm deploys and operates Kafka on
   a VM machines environment.
 summary: Charmed Kafka Operator
 docs: https://discourse.charmhub.io/t/charmed-kafka-documentation/10288
@@ -51,22 +51,13 @@
   trusted-certificate:
     interface: tls-certificates
     optional: true
-<<<<<<< HEAD
   peer-cluster:
     interface: peer_cluster
     optional: true
-=======
   oauth:
     interface: oauth
     limit: 1
     optional: true
-
-provides:
-  kafka-client:
-    interface: kafka_client
-  cos-agent:
-    interface: cos_agent
->>>>>>> 61925396
 
 storage:
   data:
