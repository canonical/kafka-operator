# Copyright 2023 Canonical Ltd.
# See LICENSE file for licensing details.

r"""## Overview.

This library can be used to manage the cos_agent relation interface:

- `COSAgentProvider`: Use in machine charms that need to have a workload's metrics
  or logs scraped, or forward rule files or dashboards to Prometheus, Loki or Grafana through
  the Grafana Agent machine charm.

- `COSAgentConsumer`: Used in the Grafana Agent machine charm to manage the requirer side of
  the `cos_agent` interface.


## COSAgentProvider Library Usage

Grafana Agent machine Charmed Operator interacts with its clients using the cos_agent library.
Charms seeking to send telemetry, must do so using the `COSAgentProvider` object from
this charm library.

Using the `COSAgentProvider` object only requires instantiating it,
typically in the `__init__` method of your charm (the one which sends telemetry).

The constructor of `COSAgentProvider` has only one required and nine optional parameters:

```python
    def __init__(
        self,
        charm: CharmType,
        relation_name: str = DEFAULT_RELATION_NAME,
        metrics_endpoints: Optional[List[_MetricsEndpointDict]] = None,
        metrics_rules_dir: str = "./src/prometheus_alert_rules",
        logs_rules_dir: str = "./src/loki_alert_rules",
        recurse_rules_dirs: bool = False,
        log_slots: Optional[List[str]] = None,
        dashboard_dirs: Optional[List[str]] = None,
        refresh_events: Optional[List] = None,
        scrape_configs: Optional[Union[List[Dict], Callable]] = None,
    ):
```

### Parameters

- `charm`: The instance of the charm that instantiates `COSAgentProvider`, typically `self`.

- `relation_name`: If your charmed operator uses a relation name other than `cos-agent` to use
    the `cos_agent` interface, this is where you have to specify that.

- `metrics_endpoints`: In this parameter you can specify the metrics endpoints that Grafana Agent
    machine Charmed Operator will scrape. The configs of this list will be merged with the configs
    from `scrape_configs`.

- `metrics_rules_dir`: The directory in which the Charmed Operator stores its metrics alert rules
  files.

- `logs_rules_dir`: The directory in which the Charmed Operator stores its logs alert rules files.

- `recurse_rules_dirs`: This parameters set whether Grafana Agent machine Charmed Operator has to
  search alert rules files recursively in the previous two directories or not.

- `log_slots`: Snap slots to connect to for scraping logs in the form ["snap-name:slot", ...].

- `dashboard_dirs`: List of directories where the dashboards are stored in the Charmed Operator.

- `refresh_events`: List of events on which to refresh relation data.

- `scrape_configs`: List of standard scrape_configs dicts or a callable that returns the list in
    case the configs need to be generated dynamically. The contents of this list will be merged
    with the configs from `metrics_endpoints`.


### Example 1 - Minimal instrumentation:

In order to use this object the following should be in the `charm.py` file.

```python
from charms.grafana_agent.v0.cos_agent import COSAgentProvider
...
class TelemetryProviderCharm(CharmBase):
    def __init__(self, *args):
        ...
        self._grafana_agent = COSAgentProvider(self)
```

### Example 2 - Full instrumentation:

In order to use this object the following should be in the `charm.py` file.

```python
from charms.grafana_agent.v0.cos_agent import COSAgentProvider
...
class TelemetryProviderCharm(CharmBase):
    def __init__(self, *args):
        ...
        self._grafana_agent = COSAgentProvider(
            self,
            relation_name="custom-cos-agent",
            metrics_endpoints=[
                # specify "path" and "port" to scrape from localhost
                {"path": "/metrics", "port": 9000},
                {"path": "/metrics", "port": 9001},
                {"path": "/metrics", "port": 9002},
            ],
            metrics_rules_dir="./src/alert_rules/prometheus",
            logs_rules_dir="./src/alert_rules/loki",
            recursive_rules_dir=True,
            log_slots=["my-app:slot"],
            dashboard_dirs=["./src/dashboards_1", "./src/dashboards_2"],
            refresh_events=["update-status", "upgrade-charm"],
            scrape_configs=[
                {
                    "job_name": "custom_job",
                    "metrics_path": "/metrics",
                    "authorization": {"credentials": "bearer-token"},
                    "static_configs": [
                        {
                            "targets": ["localhost:9003"]},
                            "labels": {"key": "value"},
                        },
                    ],
                },
            ]
        )
```

### Example 3 - Dynamic scrape configs generation:

Pass a function to the `scrape_configs` to decouple the generation of the configs
from the instantiation of the COSAgentProvider object.

```python
from charms.grafana_agent.v0.cos_agent import COSAgentProvider
...

class TelemetryProviderCharm(CharmBase):
    def generate_scrape_configs(self):
        return [
            {
                "job_name": "custom",
                "metrics_path": "/metrics",
                "static_configs": [{"targets": ["localhost:9000"]}],
            },
        ]

    def __init__(self, *args):
        ...
        self._grafana_agent = COSAgentProvider(
            self,
            scrape_configs=self.generate_scrape_configs,
        )
```

## COSAgentConsumer Library Usage

This object may be used by any Charmed Operator which gathers telemetry data by
implementing the consumer side of the `cos_agent` interface.
For instance Grafana Agent machine Charmed Operator.

For this purpose the charm needs to instantiate the `COSAgentConsumer` object with one mandatory
and two optional arguments.

### Parameters

- `charm`: A reference to the parent (Grafana Agent machine) charm.

- `relation_name`: The name of the relation that the charm uses to interact
  with its clients that provides telemetry data using the `COSAgentProvider` object.

  If provided, this relation name must match a provided relation in metadata.yaml with the
  `cos_agent` interface.
  The default value of this argument is "cos-agent".

- `refresh_events`: List of events on which to refresh relation data.


### Example 1 - Minimal instrumentation:

In order to use this object the following should be in the `charm.py` file.

```python
from charms.grafana_agent.v0.cos_agent import COSAgentConsumer
...
class GrafanaAgentMachineCharm(GrafanaAgentCharm)
    def __init__(self, *args):
        ...
        self._cos = COSAgentRequirer(self)
```


### Example 2 - Full instrumentation:

In order to use this object the following should be in the `charm.py` file.

```python
from charms.grafana_agent.v0.cos_agent import COSAgentConsumer
...
class GrafanaAgentMachineCharm(GrafanaAgentCharm)
    def __init__(self, *args):
        ...
        self._cos = COSAgentRequirer(
            self,
            relation_name="cos-agent-consumer",
            refresh_events=["update-status", "upgrade-charm"],
        )
```
"""

import base64
import json
import logging
import lzma
from collections import namedtuple
from itertools import chain
from pathlib import Path
from typing import TYPE_CHECKING, Any, Callable, ClassVar, Dict, List, Optional, Set, Union

import pydantic
from cosl import JujuTopology
from cosl.rules import AlertRules
from ops.charm import RelationChangedEvent
from ops.framework import EventBase, EventSource, Object, ObjectEvents
from ops.model import Relation, Unit
from ops.testing import CharmType

if TYPE_CHECKING:
    try:
        from typing import TypedDict

        class _MetricsEndpointDict(TypedDict):
            path: str
            port: int

    except ModuleNotFoundError:
        _MetricsEndpointDict = Dict  # pyright: ignore

LIBID = "dc15fa84cef84ce58155fb84f6c6213a"
LIBAPI = 0
LIBPATCH = 5

PYDEPS = ["cosl", "pydantic<2"]

DEFAULT_RELATION_NAME = "cos-agent"
DEFAULT_PEER_RELATION_NAME = "peers"
DEFAULT_SCRAPE_CONFIG = {
    "static_configs": [{"targets": ["localhost:80"]}],
    "metrics_path": "/metrics",
}

logger = logging.getLogger(__name__)
SnapEndpoint = namedtuple("SnapEndpoint", "owner, name")


class GrafanaDashboard(str):
    """Grafana Dashboard encoded json; lzma-compressed."""

    # TODO Replace this with a custom type when pydantic v2 released (end of 2023 Q1?)
    # https://github.com/pydantic/pydantic/issues/4887
    @staticmethod
    def _serialize(raw_json: Union[str, bytes]) -> "GrafanaDashboard":
        if not isinstance(raw_json, bytes):
            raw_json = raw_json.encode("utf-8")
        encoded = base64.b64encode(lzma.compress(raw_json)).decode("utf-8")
        return GrafanaDashboard(encoded)

    def _deserialize(self) -> Dict:
        try:
            raw = lzma.decompress(base64.b64decode(self.encode("utf-8"))).decode()
            return json.loads(raw)
        except json.decoder.JSONDecodeError as e:
            logger.error("Invalid Dashboard format: %s", e)
            return {}

    def __repr__(self):
        """Return string representation of self."""
        return "<GrafanaDashboard>"


class CosAgentProviderUnitData(pydantic.BaseModel):
    """Unit databag model for `cos-agent` relation."""

    # The following entries are the same for all units of the same principal.
    # Note that the same grafana agent subordinate may be related to several apps.
    # this needs to make its way to the gagent leader
    metrics_alert_rules: dict
    log_alert_rules: dict
    dashboards: List[GrafanaDashboard]

    # The following entries may vary across units of the same principal app.
    # this data does not need to be forwarded to the gagent leader
    metrics_scrape_jobs: List[Dict]
    log_slots: List[str]

    # when this whole datastructure is dumped into a databag, it will be nested under this key.
    # while not strictly necessary (we could have it 'flattened out' into the databag),
    # this simplifies working with the model.
    KEY: ClassVar[str] = "config"


class CosAgentPeersUnitData(pydantic.BaseModel):
    """Unit databag model for `peers` cos-agent machine charm peer relation."""

    # We need the principal unit name and relation metadata to be able to render identifiers
    # (e.g. topology) on the leader side, after all the data moves into peer data (the grafana
    # agent leader can only see its own principal, because it is a subordinate charm).
    principal_unit_name: str
    principal_relation_id: str
    principal_relation_name: str

    # The only data that is forwarded to the leader is data that needs to go into the app databags
    # of the outgoing o11y relations.
    metrics_alert_rules: Optional[dict]
    log_alert_rules: Optional[dict]
    dashboards: Optional[List[GrafanaDashboard]]

    # when this whole datastructure is dumped into a databag, it will be nested under this key.
    # while not strictly necessary (we could have it 'flattened out' into the databag),
    # this simplifies working with the model.
    KEY: ClassVar[str] = "config"

    @property
    def app_name(self) -> str:
        """Parse out the app name from the unit name.

        TODO: Switch to using `model_post_init` when pydantic v2 is released?
          https://github.com/pydantic/pydantic/issues/1729#issuecomment-1300576214
        """
        return self.principal_unit_name.split("/")[0]


class COSAgentProvider(Object):
    """Integration endpoint wrapper for the provider side of the cos_agent interface."""

    def __init__(
        self,
        charm: CharmType,
        relation_name: str = DEFAULT_RELATION_NAME,
        metrics_endpoints: Optional[List["_MetricsEndpointDict"]] = None,
        metrics_rules_dir: str = "./src/prometheus_alert_rules",
        logs_rules_dir: str = "./src/loki_alert_rules",
        recurse_rules_dirs: bool = False,
        log_slots: Optional[List[str]] = None,
        dashboard_dirs: Optional[List[str]] = None,
        refresh_events: Optional[List] = None,
        *,
        scrape_configs: Optional[Union[List[dict], Callable]] = None,
    ):
        """Create a COSAgentProvider instance.

        Args:
            charm: The `CharmBase` instance that is instantiating this object.
            relation_name: The name of the relation to communicate over.
            metrics_endpoints: List of endpoints in the form [{"path": path, "port": port}, ...].
                This argument is a simplified form of the `scrape_configs`.
                The contents of this list will be merged with the contents of `scrape_configs`.
            metrics_rules_dir: Directory where the metrics rules are stored.
            logs_rules_dir: Directory where the logs rules are stored.
            recurse_rules_dirs: Whether to recurse into rule paths.
            log_slots: Snap slots to connect to for scraping logs
                in the form ["snap-name:slot", ...].
            dashboard_dirs: Directory where the dashboards are stored.
            refresh_events: List of events on which to refresh relation data.
            scrape_configs: List of standard scrape_configs dicts or a callable
                that returns the list in case the configs need to be generated dynamically.
                The contents of this list will be merged with the contents of `metrics_endpoints`.
        """
        super().__init__(charm, relation_name)
        dashboard_dirs = dashboard_dirs or ["./src/grafana_dashboards"]

        self._charm = charm
        self._relation_name = relation_name
<<<<<<< HEAD
        self._metrics_endpoints = metrics_endpoints or [DEFAULT_METRICS_ENDPOINT]
=======
        self._metrics_endpoints = metrics_endpoints or []
        self._scrape_configs = scrape_configs or []
>>>>>>> 25e07e6e
        self._metrics_rules = metrics_rules_dir
        self._logs_rules = logs_rules_dir
        self._recursive = recurse_rules_dirs
        self._log_slots = log_slots or []
        self._dashboard_dirs = dashboard_dirs
        self._refresh_events = refresh_events or [self._charm.on.config_changed]

        events = self._charm.on[relation_name]
        self.framework.observe(events.relation_joined, self._on_refresh)
        self.framework.observe(events.relation_changed, self._on_refresh)
        for event in self._refresh_events:
            self.framework.observe(event, self._on_refresh)

    def _on_refresh(self, event):
        """Trigger the class to update relation data."""
        relations = self._charm.model.relations[self._relation_name]

        for relation in relations:
            # Before a principal is related to the grafana-agent subordinate, we'd get
            # ModelError: ERROR cannot read relation settings: unit "zk/2": settings not found
            # Add a guard to make sure it doesn't happen.
            if relation.data and self._charm.unit in relation.data:
                # Subordinate relations can communicate only over unit data.
                try:
                    data = CosAgentProviderUnitData(
                        metrics_alert_rules=self._metrics_alert_rules,
                        log_alert_rules=self._log_alert_rules,
                        dashboards=self._dashboards,
                        metrics_scrape_jobs=self._scrape_jobs,
                        log_slots=self._log_slots,
                    )
                    relation.data[self._charm.unit][data.KEY] = data.json()
                except (
                    pydantic.ValidationError,
                    json.decoder.JSONDecodeError,
                ) as e:
                    logger.error("Invalid relation data provided: %s", e)

    @property
    def _scrape_jobs(self) -> List[Dict]:
        """Return a prometheus_scrape-like data structure for jobs.

        https://prometheus.io/docs/prometheus/latest/configuration/configuration/#scrape_config
        """
        if callable(self._scrape_configs):
            scrape_configs = self._scrape_configs()
        else:
            # Create a copy of the user scrape_configs, since we will mutate this object
            scrape_configs = self._scrape_configs.copy()

        # Convert "metrics_endpoints" to standard scrape_configs, and add them in
        for endpoint in self._metrics_endpoints:
            scrape_configs.append(
                {
                    "metrics_path": endpoint["path"],
                    "static_configs": [{"targets": [f"localhost:{endpoint['port']}"]}],
                }
            )

        scrape_configs = scrape_configs or [DEFAULT_SCRAPE_CONFIG]

        # Augment job name to include the app name and a unique id (index)
        for idx, scrape_config in enumerate(scrape_configs):
            scrape_config["job_name"] = "_".join(
                [self._charm.app.name, str(idx), scrape_config.get("job_name", "default")]
            )

        return scrape_configs

    @property
    def _metrics_alert_rules(self) -> Dict:
        """Use (for now) the prometheus_scrape AlertRules to initialize this."""
        alert_rules = AlertRules(
            query_type="promql", topology=JujuTopology.from_charm(self._charm)
        )
        alert_rules.add_path(self._metrics_rules, recursive=self._recursive)
        return alert_rules.as_dict()

    @property
    def _log_alert_rules(self) -> Dict:
        """Use (for now) the loki_push_api AlertRules to initialize this."""
        alert_rules = AlertRules(query_type="logql", topology=JujuTopology.from_charm(self._charm))
        alert_rules.add_path(self._logs_rules, recursive=self._recursive)
        return alert_rules.as_dict()

    @property
    def _dashboards(self) -> List[GrafanaDashboard]:
        dashboards: List[GrafanaDashboard] = []
        for d in self._dashboard_dirs:
            for path in Path(d).glob("*"):
                dashboard = GrafanaDashboard._serialize(path.read_bytes())
                dashboards.append(dashboard)
        return dashboards


class COSAgentDataChanged(EventBase):
    """Event emitted by `COSAgentRequirer` when relation data changes."""


class COSAgentValidationError(EventBase):
    """Event emitted by `COSAgentRequirer` when there is an error in the relation data."""

    def __init__(self, handle, message: str = ""):
        super().__init__(handle)
        self.message = message

    def snapshot(self) -> Dict:
        """Save COSAgentValidationError source information."""
        return {"message": self.message}

    def restore(self, snapshot):
        """Restore COSAgentValidationError source information."""
        self.message = snapshot["message"]


class COSAgentRequirerEvents(ObjectEvents):
    """`COSAgentRequirer` events."""

    data_changed = EventSource(COSAgentDataChanged)
    validation_error = EventSource(COSAgentValidationError)


class COSAgentRequirer(Object):
    """Integration endpoint wrapper for the Requirer side of the cos_agent interface."""

    on = COSAgentRequirerEvents()  # pyright: ignore

    def __init__(
        self,
        charm: CharmType,
        *,
        relation_name: str = DEFAULT_RELATION_NAME,
        peer_relation_name: str = DEFAULT_PEER_RELATION_NAME,
        refresh_events: Optional[List[str]] = None,
    ):
        """Create a COSAgentRequirer instance.

        Args:
            charm: The `CharmBase` instance that is instantiating this object.
            relation_name: The name of the relation to communicate over.
            peer_relation_name: The name of the peer relation to communicate over.
            refresh_events: List of events on which to refresh relation data.
        """
        super().__init__(charm, relation_name)
        self._charm = charm
        self._relation_name = relation_name
        self._peer_relation_name = peer_relation_name
        self._refresh_events = refresh_events or [self._charm.on.config_changed]

        events = self._charm.on[relation_name]
        self.framework.observe(
            events.relation_joined, self._on_relation_data_changed
        )  # TODO: do we need this?
        self.framework.observe(events.relation_changed, self._on_relation_data_changed)
        for event in self._refresh_events:
            self.framework.observe(event, self.trigger_refresh)  # pyright: ignore

        # Peer relation events
        # A peer relation is needed as it is the only mechanism for exchanging data across
        # subordinate units.
        # self.framework.observe(
        #     self.on[self._peer_relation_name].relation_joined, self._on_peer_relation_joined
        # )
        peer_events = self._charm.on[peer_relation_name]
        self.framework.observe(peer_events.relation_changed, self._on_peer_relation_changed)

    @property
    def peer_relation(self) -> Optional["Relation"]:
        """Helper function for obtaining the peer relation object.

        Returns: peer relation object
        (NOTE: would return None if called too early, e.g. during install).
        """
        return self.model.get_relation(self._peer_relation_name)

    def _on_peer_relation_changed(self, _):
        # Peer data is used for forwarding data from principal units to the grafana agent
        # subordinate leader, for updating the app data of the outgoing o11y relations.
        if self._charm.unit.is_leader():
            self.on.data_changed.emit()  # pyright: ignore

    def _on_relation_data_changed(self, event: RelationChangedEvent):
        # Peer data is the only means of communication between subordinate units.
        if not self.peer_relation:
            event.defer()
            return

        cos_agent_relation = event.relation
        if not event.unit or not cos_agent_relation.data.get(event.unit):
            return
        principal_unit = event.unit

        # Coherence check
        units = cos_agent_relation.units
        if len(units) > 1:
            # should never happen
            raise ValueError(
                f"unexpected error: subordinate relation {cos_agent_relation} "
                f"should have exactly one unit"
            )

        if not (raw := cos_agent_relation.data[principal_unit].get(CosAgentProviderUnitData.KEY)):
            return

        if not (provider_data := self._validated_provider_data(raw)):
            return

        # Copy data from the principal relation to the peer relation, so the leader could
        # follow up.
        # Save the originating unit name, so it could be used for topology later on by the leader.
        data = CosAgentPeersUnitData(  # peer relation databag model
            principal_unit_name=event.unit.name,
            principal_relation_id=str(event.relation.id),
            principal_relation_name=event.relation.name,
            metrics_alert_rules=provider_data.metrics_alert_rules,
            log_alert_rules=provider_data.log_alert_rules,
            dashboards=provider_data.dashboards,
        )
        self.peer_relation.data[self._charm.unit][data.KEY] = data.json()

        # We can't easily tell if the data that was changed is limited to only the data
        # that goes into peer relation (in which case, if this is not a leader unit, we wouldn't
        # need to emit `on.data_changed`), so we're emitting `on.data_changed` either way.
        self.on.data_changed.emit()  # pyright: ignore

    def _validated_provider_data(self, raw) -> Optional[CosAgentProviderUnitData]:
        try:
            return CosAgentProviderUnitData(**json.loads(raw))
        except (pydantic.ValidationError, json.decoder.JSONDecodeError) as e:
            self.on.validation_error.emit(message=str(e))  # pyright: ignore
            return None

    def trigger_refresh(self, _):
        """Trigger a refresh of relation data."""
        # FIXME: Figure out what we should do here
        self.on.data_changed.emit()  # pyright: ignore

    @property
    def _principal_unit(self) -> Optional[Unit]:
        """Return the principal unit for a relation.

        Assumes that the relation is of type subordinate.
        Relies on the fact that, for subordinate relations, the only remote unit visible to
        *this unit* is the principal unit that this unit is attached to.
        """
        if relations := self._principal_relations:
            # Technically it's a list, but for subordinates there can only be one relation
            principal_relation = next(iter(relations))
            if units := principal_relation.units:
                # Technically it's a list, but for subordinates there can only be one
                return next(iter(units))

        return None

    @property
    def _principal_relations(self):
        # Technically it's a list, but for subordinates there can only be one.
        return self._charm.model.relations[self._relation_name]

    @property
    def _principal_unit_data(self) -> Optional[CosAgentProviderUnitData]:
        """Return the principal unit's data.

        Assumes that the relation is of type subordinate.
        Relies on the fact that, for subordinate relations, the only remote unit visible to
        *this unit* is the principal unit that this unit is attached to.
        """
        if not (relations := self._principal_relations):
            return None

        # Technically it's a list, but for subordinates there can only be one relation
        principal_relation = next(iter(relations))

        if not (units := principal_relation.units):
            return None

        # Technically it's a list, but for subordinates there can only be one
        unit = next(iter(units))
        if not (raw := principal_relation.data[unit].get(CosAgentProviderUnitData.KEY)):
            return None

        if not (provider_data := self._validated_provider_data(raw)):
            return None

        return provider_data

    def _gather_peer_data(self) -> List[CosAgentPeersUnitData]:
        """Collect data from the peers.

        Returns a trimmed-down list of CosAgentPeersUnitData.
        """
        relation = self.peer_relation

        # Ensure that whatever context we're running this in, we take the necessary precautions:
        if not relation or not relation.data or not relation.app:
            return []

        # Iterate over all peer unit data and only collect every principal once.
        peer_data: List[CosAgentPeersUnitData] = []
        app_names: Set[str] = set()

        for unit in chain((self._charm.unit,), relation.units):
            if not relation.data.get(unit) or not (
                raw := relation.data[unit].get(CosAgentPeersUnitData.KEY)
            ):
                logger.info(f"peer {unit} has not set its primary data yet; skipping for now...")
                continue

            data = CosAgentPeersUnitData(**json.loads(raw))
            app_name = data.app_name
            # Have we already seen this principal app?
            if app_name in app_names:
                continue
            peer_data.append(data)

        return peer_data

    @property
    def metrics_alerts(self) -> Dict[str, Any]:
        """Fetch metrics alerts."""
        alert_rules = {}

        seen_apps: List[str] = []
        for data in self._gather_peer_data():
            if rules := data.metrics_alert_rules:
                app_name = data.app_name
                if app_name in seen_apps:
                    continue  # dedup!
                seen_apps.append(app_name)
                # This is only used for naming the file, so be as specific as we can be
                identifier = JujuTopology(
                    model=self._charm.model.name,
                    model_uuid=self._charm.model.uuid,
                    application=app_name,
                    # For the topology unit, we could use `data.principal_unit_name`, but that unit
                    # name may not be very stable: `_gather_peer_data` de-duplicates by app name so
                    # the exact unit name that turns up first in the iterator may vary from time to
                    # time. So using the grafana-agent unit name instead.
                    unit=self._charm.unit.name,
                ).identifier

                alert_rules[identifier] = rules

        return alert_rules

    @property
    def metrics_jobs(self) -> List[Dict]:
        """Parse the relation data contents and extract the metrics jobs."""
        scrape_jobs = []
        if data := self._principal_unit_data:
            for job in data.metrics_scrape_jobs:
                # In #220, relation schema changed from a simplified dict to the standard
                # `scrape_configs`.
                # This is to ensure backwards compatibility with Providers older than v0.5.
                if "path" in job and "port" in job and "job_name" in job:
                    job = {
                        "job_name": job["job_name"],
                        "metrics_path": job["path"],
                        "static_configs": [{"targets": [f"localhost:{job['port']}"]}],
                    }

                scrape_jobs.append(job)

        return scrape_jobs

    @property
    def snap_log_endpoints(self) -> List[SnapEndpoint]:
        """Fetch logging endpoints exposed by related snaps."""
        plugs = []
        if data := self._principal_unit_data:
            targets = data.log_slots
            if targets:
                for target in targets:
                    if target in plugs:
                        logger.warning(
                            f"plug {target} already listed. "
                            "The same snap is being passed from multiple "
                            "endpoints; this should not happen."
                        )
                    else:
                        plugs.append(target)

        endpoints = []
        for plug in plugs:
            if ":" not in plug:
                logger.error(f"invalid plug definition received: {plug}. Ignoring...")
            else:
                endpoint = SnapEndpoint(*plug.split(":"))
                endpoints.append(endpoint)
        return endpoints

    @property
    def logs_alerts(self) -> Dict[str, Any]:
        """Fetch log alerts."""
        alert_rules = {}
        seen_apps: List[str] = []

        for data in self._gather_peer_data():
            if rules := data.log_alert_rules:
                # This is only used for naming the file, so be as specific as we can be
                app_name = data.app_name
                if app_name in seen_apps:
                    continue  # dedup!
                seen_apps.append(app_name)

                identifier = JujuTopology(
                    model=self._charm.model.name,
                    model_uuid=self._charm.model.uuid,
                    application=app_name,
                    # For the topology unit, we could use `data.principal_unit_name`, but that unit
                    # name may not be very stable: `_gather_peer_data` de-duplicates by app name so
                    # the exact unit name that turns up first in the iterator may vary from time to
                    # time. So using the grafana-agent unit name instead.
                    unit=self._charm.unit.name,
                ).identifier

                alert_rules[identifier] = rules

        return alert_rules

    @property
    def dashboards(self) -> List[Dict[str, str]]:
        """Fetch dashboards as encoded content.

        Dashboards are assumed not to vary across units of the same primary.
        """
        dashboards: List[Dict[str, Any]] = []

        seen_apps: List[str] = []
        for data in self._gather_peer_data():
            app_name = data.app_name
            if app_name in seen_apps:
                continue  # dedup!
            seen_apps.append(app_name)

            for encoded_dashboard in data.dashboards or ():
                content = GrafanaDashboard(encoded_dashboard)._deserialize()

                title = content.get("title", "no_title")

                dashboards.append(
                    {
                        "relation_id": data.principal_relation_id,
                        # We have the remote charm name - use it for the identifier
                        "charm": f"{data.principal_relation_name}-{app_name}",
                        "content": content,
                        "title": title,
                    }
                )

        return dashboards<|MERGE_RESOLUTION|>--- conflicted
+++ resolved
@@ -369,12 +369,8 @@
 
         self._charm = charm
         self._relation_name = relation_name
-<<<<<<< HEAD
-        self._metrics_endpoints = metrics_endpoints or [DEFAULT_METRICS_ENDPOINT]
-=======
         self._metrics_endpoints = metrics_endpoints or []
         self._scrape_configs = scrape_configs or []
->>>>>>> 25e07e6e
         self._metrics_rules = metrics_rules_dir
         self._logs_rules = logs_rules_dir
         self._recursive = recurse_rules_dirs
