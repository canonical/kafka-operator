--- conflicted
+++ resolved
@@ -20,11 +20,7 @@
 from core.cluster import ClusterState
 from core.models import Substrates
 from core.structured_config import CharmConfig
-<<<<<<< HEAD
-from events.partitioner import PartitionerEvents, PartitionerProvider
-=======
-from events.balancer import BalancerEvents
->>>>>>> 47815a36
+from events.balancer import BalancerEvents, BalancerProvider
 from events.password_actions import PasswordActionEvents
 from events.provider import KafkaProvider
 from events.tls import TLSHandler
@@ -100,7 +96,7 @@
                 **DEPENDENCIES  # pyright: ignore[reportGeneralTypeIssues, reportArgumentType]
             ),
         )
-        self.partitioner_provider = PartitionerProvider(self)
+        self.balancer_provider = BalancerProvider(self)
 
         # MANAGERS
 
