--- conflicted
+++ resolved
@@ -20,11 +20,7 @@
 from core.cluster import ClusterState
 from core.models import Substrates
 from core.structured_config import CharmConfig
-<<<<<<< HEAD
-from events.partitioner import PartitionerProvider, PartitionerRequirer
-=======
-from events.partitioner import PartitionerEvents
->>>>>>> f2ee4141
+from events.partitioner import PartitionerEvents, PartitionerProvider
 from events.password_actions import PasswordActionEvents
 from events.provider import KafkaProvider
 from events.tls import TLSHandler
@@ -79,25 +75,10 @@
             config=self.config,
         )
 
-<<<<<<< HEAD
-        match self.role:
-            case Role.PARTITIONER:
-                self.config_manager = ConfigManager(
-                    self.role,
-                    state=self.state,
-                    workload=self.workload,
-                    config=self.config,
-                    current_version="__unused__",
-                )
-                self.partitioner_requirer = PartitionerRequirer(self)
-
-                self.framework.observe(getattr(self.on, "start"), self._on_partitioner_start)
-=======
         self.partitioner_events = PartitionerEvents(self)
 
         if self.role == PARTITIONER:
             return
->>>>>>> f2ee4141
 
         self._init_broker()
 
