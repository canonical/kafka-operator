"""Supporting objects for Broker-Balancer relation."""

import logging
from typing import TYPE_CHECKING

from charms.data_platform_libs.v0.data_interfaces import (
    RequirerEventHandlers,
)
from ops import EventBase, Object, RelationChangedEvent, RelationCreatedEvent

<<<<<<< HEAD
from literals import (
    ADMIN_USER,
    BALANCER,
    BALANCER_RELATION,
    BALANCER_SERVICE,
    BALANCER_TOPIC,
    Status,
)
=======
from literals import BALANCER, Status
from managers.config import BalancerConfigManager
>>>>>>> ad8e1441

if TYPE_CHECKING:
    from charm import KafkaCharm

logger = logging.getLogger(__name__)

BALANCER_EVENTS = "balancer-events"


class BalancerEvents(Object):
    """Implements the logic for the balancer."""

    def __init__(self, charm) -> None:
        super().__init__(charm, BALANCER_EVENTS)
        self.charm: "KafkaCharm" = charm

        if self.charm.role != BALANCER:
            return
<<<<<<< HEAD

        self.balancer_requirer = BalancerRequirer(self.charm)

=======
        self.config_manager = BalancerConfigManager(
            self.charm.state, self.charm.workload, self.charm.config
        )
>>>>>>> ad8e1441
        self.framework.observe(self.charm.on.install, self._on_install)
        self.framework.observe(self.charm.on.start, self._on_start)

    def _on_install(self, _) -> None:
        """Handler for `install` event."""
        if not self.charm.workload.install():
            self.charm._set_status(Status.SNAP_NOT_INSTALLED)

    def _on_start(self, _: EventBase) -> None:
        """Handler for `start` event."""
        self.charm._set_status(Status.NOT_IMPLEMENTED)
        self.config_manager.set_cruise_control_properties()

        self.charm.workload.start()
        logger.info("Cruise control started")


class BalancerProvider(Object):
    """Implement the provider-side logic for the balancer."""

    def __init__(self, charm) -> None:
        super().__init__(charm, BALANCER_RELATION)
        self.charm: "KafkaCharm" = charm

        self.framework.observe(
            self.charm.on[BALANCER_RELATION].relation_created, self._on_relation_created
        )
        self.framework.observe(
            self.charm.on[BALANCER_RELATION].relation_joined, self._on_relation_changed
        )
        self.framework.observe(
            self.charm.on[BALANCER_RELATION].relation_changed, self._on_relation_changed
        )
        self.framework.observe(
            self.charm.on[BALANCER_RELATION].relation_broken, self._on_relation_broken
        )

    def _on_relation_created(self, _) -> None:
        """Handler for `balancer-relation-created` event."""
        pass

    def _on_relation_changed(self, _) -> None:
        """Handler for `balancer-relation-created` event."""
        self.charm.update_client_data()

    def _on_relation_broken(self, _) -> None:
        """Handler for `balancer-relation-created` event."""
        pass


class BalancerRequirerEventHandlers(RequirerEventHandlers):
    """Override abstract event handlers."""

    def _on_relation_created_event(self, event: RelationCreatedEvent) -> None:
        """Event emitted when the database relation is created."""
        super()._on_relation_created_event(event)
        event_data = {"extra-user-roles": ADMIN_USER, "topic": BALANCER_TOPIC}
        self.relation_data.update_relation_data(event.relation.id, event_data)

    def _on_relation_changed_event(self, _: RelationChangedEvent) -> None:
        pass

    def _on_secret_changed_event(self, _: RelationChangedEvent) -> None:
        pass


class BalancerRequirer(Object):
    """Implement the requirer-side logic for the balancer."""

    def __init__(self, charm) -> None:
        super().__init__(charm, BALANCER_SERVICE)
        self.charm: "KafkaCharm" = charm
        self.relation_data = self.charm.state.balancer

        self.requirer_handler = BalancerRequirerEventHandlers(
            self.charm,
            self.relation_data.data_interface,  # pyright: ignore[reportGeneralTypeIssues, reportArgumentType]
            BALANCER_SERVICE,
        )

        self.framework.observe(
            self.charm.on[BALANCER_SERVICE].relation_joined, self._on_relation_changed
        )
        self.framework.observe(
            self.charm.on[BALANCER_SERVICE].relation_changed, self._on_relation_changed
        )
        self.framework.observe(
            self.charm.on[BALANCER_SERVICE].relation_broken, self._on_relation_broken
        )

    def _on_relation_changed(self, _) -> None:
        """Handler for `balancer-relation-created` event."""
        pass

    def _on_relation_broken(self, _) -> None:
        """Handler for `balancer-relation-created` event."""
        pass<|MERGE_RESOLUTION|>--- conflicted
+++ resolved
@@ -8,7 +8,6 @@
 )
 from ops import EventBase, Object, RelationChangedEvent, RelationCreatedEvent
 
-<<<<<<< HEAD
 from literals import (
     ADMIN_USER,
     BALANCER,
@@ -17,10 +16,7 @@
     BALANCER_TOPIC,
     Status,
 )
-=======
-from literals import BALANCER, Status
 from managers.config import BalancerConfigManager
->>>>>>> ad8e1441
 
 if TYPE_CHECKING:
     from charm import KafkaCharm
@@ -39,15 +35,12 @@
 
         if self.charm.role != BALANCER:
             return
-<<<<<<< HEAD
 
         self.balancer_requirer = BalancerRequirer(self.charm)
 
-=======
         self.config_manager = BalancerConfigManager(
             self.charm.state, self.charm.workload, self.charm.config
         )
->>>>>>> ad8e1441
         self.framework.observe(self.charm.on.install, self._on_install)
         self.framework.observe(self.charm.on.start, self._on_start)
 
