#!/usr/bin/env python3
# Copyright 2024 Canonical Ltd.
# See LICENSE file for licensing details.

"""Broker role core charm logic."""

import json
import logging
import time
from subprocess import CalledProcessError
from typing import TYPE_CHECKING

from charms.operator_libs_linux.v2.snap import SnapError
from ops import (
    EventBase,
    InstallEvent,
    Object,
    PebbleReadyEvent,
    SecretChangedEvent,
    StartEvent,
    StorageAttachedEvent,
    StorageDetachingEvent,
    StorageEvent,
    UpdateStatusEvent,
)
from ops.pebble import ExecError

from events.actions import ActionEvents
from events.controller import KRaftHandler
from events.oauth import OAuthHandler
from events.provider import KafkaProvider
from events.user_secrets import SecretsHandler
from health import KafkaHealth
from literals import (
    BALANCER_WEBSERVER_PORT,
    BROKER,
    CONTAINER,
    CONTROLLER,
    GROUP,
    PEER,
    PROFILE_TESTING,
    REL_NAME,
    USER_ID,
    Status,
)
from managers.auth import AuthManager
from managers.balancer import BalancerManager
from managers.config import TESTING_OPTIONS, ConfigManager
from managers.controller import ControllerManager
from managers.k8s import K8sManager
from managers.tls import TLSManager
from workload import KafkaWorkload

if TYPE_CHECKING:
    from charm import KafkaCharm

logger = logging.getLogger(__name__)


class BrokerOperator(Object):
    """Charmed Operator for Kafka."""

    def __init__(self, charm) -> None:
        super().__init__(charm, BROKER.value)
        self.charm: "KafkaCharm" = charm

        self.workload = KafkaWorkload(
            container=(
                self.charm.unit.get_container(CONTAINER) if self.charm.substrate == "k8s" else None
            )
        )

        self.tls_manager = TLSManager(
            state=self.charm.state,
            workload=self.workload,
            substrate=self.charm.substrate,
            config=self.charm.config,
        )
        self.controller_manager = ControllerManager(self.charm.state, self.workload)

        # Fast exit after workload instantiation, but before any event observer
        if not any(role in self.charm.config.roles for role in [BROKER.value, CONTROLLER.value]):
            return

        self.health = KafkaHealth(self) if self.charm.substrate == "vm" else None

        self.action_events = ActionEvents(self)
        self.user_secrets = SecretsHandler(self)

        self.provider = KafkaProvider(self)
        self.oauth = OAuthHandler(self)
        self.kraft = KRaftHandler(self)

        # MANAGERS

        self.config_manager = ConfigManager(
            state=self.charm.state,
            workload=self.workload,
            config=self.charm.config,
        )
        self.auth_manager = AuthManager(
            state=self.charm.state,
            workload=self.workload,
            kafka_opts=self.config_manager.kafka_opts,
            log4j_opts=self.config_manager.tools_log4j_opts,
        )
        self.k8s_manager = K8sManager(
            pod_name=self.charm.state.unit_broker.pod_name, namespace=self.charm.model.name
        )
        self.balancer_manager = BalancerManager(self, self.workload)

        self.framework.observe(getattr(self.charm.on, "install"), self._on_install)
        self.framework.observe(getattr(self.charm.on, "start"), self._on_start)

        if self.charm.substrate == "k8s":
            self.framework.observe(getattr(self.charm.on, "kafka_pebble_ready"), self._on_start)

        self.framework.observe(getattr(self.charm.on, "config_changed"), self._on_config_changed)
        self.framework.observe(getattr(self.charm.on, "update_status"), self._on_update_status)
        self.framework.observe(getattr(self.charm.on, "secret_changed"), self._on_secret_changed)

        self.framework.observe(self.charm.on[PEER].relation_changed, self._on_config_changed)

        self.framework.observe(
            getattr(self.charm.on, "data_storage_attached"), self._on_storage_attached
        )
        self.framework.observe(
            getattr(self.charm.on, "data_storage_detaching"), self._on_storage_detaching
        )

    def _on_install(self, event: InstallEvent) -> None:
        """Handler for `install` event."""
        if not self.workload.container_can_connect:
            event.defer()
            return

        self.config_manager.set_environment()

        # any external services must be created before setting of properties
        self.update_external_services()

        if self.charm.config.profile == PROFILE_TESTING:
            logger.info(
                "Kafka is deployed with the 'testing' profile."
                "The following properties will be set:\n"
                f"{TESTING_OPTIONS}"
            )

    def _on_start(self, event: StartEvent | PebbleReadyEvent) -> None:  # noqa: C901
        """Handler for `start` or `pebble-ready` events."""
        if not self.workload.container_can_connect or not self.charm.refresh:
            event.defer()
            return

        if self.charm.state.peer_relation:
            self.charm.state.unit_broker.update(
                {"cores": str(self.balancer_manager.cores), "rack": self.config_manager.rack}
            )

        # don't want to run default start/pebble-ready events during upgrades
        if self.charm.refresh.in_progress:
            return

        # Internal TLS setup required?
        if all(
            [
                not self.charm.state.unit_broker.peer_certs.ready,
                not self.charm.state.internal_ca,
                self.charm.unit.is_leader(),
            ]
        ):
            # Generate internal CA
            generated_ca = self.tls_manager.generate_internal_ca()
            self.charm.state.internal_ca = generated_ca.ca
            self.charm.state.internal_ca_key = generated_ca.ca_key

        # Now generate unit's self-signed certs
        self.setup_internal_tls(event)

        current_status = self.charm.state.ready_to_start
        if current_status is not Status.ACTIVE:
            self.charm._set_status(current_status)
            event.defer()
            return

        self.kraft.format_storages()
        self.update_external_services()
        self.update_ip_addresses()

        self.config_manager.set_server_properties()
        self.config_manager.set_client_properties()

        # during pod-reschedules (e.g upgrades or otherwise) we lose all files
        # need to manually add-back key/truststores
        if (
            self.charm.state.cluster.tls_enabled
            and self.charm.state.unit_broker.client_certs.certificate
            and self.charm.state.unit_broker.client_certs.ca
        ):  # TLS is probably completed
            self.tls_manager.configure()

        # start kafka service
        self.workload.start()
        logger.info("Kafka service started")

        # service_start might fail silently, confirm with ZK if kafka is actually connected
        self.charm.on.update_status.emit()

        # only log once on successful 'on-start' run
        if not self.charm.pending_inactive_statuses:
            logger.info(f'Broker {self.charm.unit.name.split("/")[1]} connected')

<<<<<<< HEAD
    def _on_config_changed(self, event: EventBase) -> None:  # noqa: C901
        """Generic handler for most `config_changed` events across relations."""
        # only overwrite properties if service is already active
        if self.charm.refresh_not_ready or not self.healthy:
            return

        # Load current properties set in the charm workload
        properties = self.workload.read(self.workload.paths.server_properties)
        properties_changed = set(properties) ^ set(self.config_manager.server_properties)

        if not properties:
            # Event fired before charm has properly started
            return

        # Start balancer service if everything is in place,
        # and not started before.
        if all(
            [
                self.charm.unit.is_leader(),
                self.charm.state.runs_balancer,
                self.charm.state.balancer_status is Status.ACTIVE,
                not self.workload.ping(f"localhost:{BALANCER_WEBSERVER_PORT}"),
            ]
        ):
            self.charm.balancer._on_start(event)

        # update environment
        self.config_manager.set_environment()

        # Update peer-cluster trusted certs and check for TLS rotation on the other side.
        self.update_peer_truststore_state()
        old_peer_certs = self.tls_manager.peer_trusted_certificates.values()
        self.tls_manager.update_peer_cluster_trust()
        new_peer_certs = self.tls_manager.peer_trusted_certificates.values()
        peer_cluster_tls_rotate = set(new_peer_certs) - set(old_peer_certs)

        if (
            self.charm.state.tls_rotate
            and not self.tls_manager.peer_cluster_app_trusts_new_bundle()
        ):
            # Basically we should defer and wait for the other side
            # to complete its rolling restart and then begin our rolling restart.
            # However, if both sides are rotating, we should prevent deadlock by
            # forcing one side (BROKER here) to restart anyway.
            should_defer = True
            if self.charm.state.both_sides_rotating and self.charm.state.runs_broker:
                logger.debug(
                    "Both sides are rotating TLS certificates, initiating rolling restart..."
                )
                should_defer = False

            if should_defer:
                event.defer()
                return

        # Check for SANs change and revoke the cert if SANs change is detected.
        # Emitting the refresh_tls_certificates will lead to rotation and restart.
        if self.tls_manager.sans_changed(TLSScope.CLIENT):
            self.charm.state.unit_broker.client_certs.certificate = ""
            self.charm.tls.refresh_tls_certificates.emit()

        if self.tls_manager.sans_changed(TLSScope.PEER):
            self.charm.state.unit_broker.peer_certs.certificate = ""
            if self.charm.state.use_internal_tls:
                self.setup_internal_tls(event)
            else:
                self.charm.tls.refresh_tls_certificates.emit()

=======
    def _handle_configuration_updates(self, event: EventBase) -> None:
        """Handle configuration property updates and restart if needed.

        Helper method to config_changed event.
        """
        if not self.workload.active():
            # shouldn't happen, but just in case
            logger.warning("Kafka service not active during config_changed event. Deferring...")
            return

        properties_changed = self.config_manager.properties_changed()
>>>>>>> f79466ed
        if properties_changed:
            logger.info(
                f'Broker {self.charm.unit.name.split("/")[1]} updating config - '
                f"PROPERTIES CHANGED = {len(properties_changed)} properties"
            )
            self.config_manager.set_server_properties()

        if any([properties_changed, self.charm.state.tls_rotate, self.charm.tls.certs_updated]):
            if isinstance(event, StorageEvent):  # to get new storages
                self.controller_manager.format_storages(
                    uuid=self.charm.state.peer_cluster.cluster_uuid,
                    internal_user_credentials=self.charm.state.cluster.internal_user_credentials,
                    initial_controllers=f"{self.charm.state.peer_cluster.bootstrap_unit_id}@{self.charm.state.peer_cluster.bootstrap_controller}:{self.charm.state.peer_cluster.bootstrap_replica_id}",
                )
                self.charm.on[f"{self.charm.restart.name}"].acquire_lock.emit(
                    callback_override="_disable_enable_restart_broker"
                )
            else:
                self.charm.on[f"{self.charm.restart.name}"].acquire_lock.emit()

    def _handle_broker_service_updates(self) -> None:
        """Handle updates to broker services, client data, and other post-configuration tasks."""
        # update these whenever possible
        self.config_manager.set_client_properties()  # to ensure clients have fresh data
        self.update_external_services()  # in case of IP changes or pod reschedules
        if self.charm.state.runs_broker:
            self.charm.state.unit_broker.unit.set_ports(  # in case of listeners changes
                *[listener.port for listener in self.config_manager.all_listeners]
            )
        elif self.charm.state.runs_controller_only:
            self.charm.state.unit_broker.unit.set_ports(
                *[listener.port for listener in self.config_manager.controller_listeners]
            )

        # Update IP addresses based on current network bindings.
        self.update_ip_addresses()

        if self.charm.unit.is_leader():
            self.update_credentials_cache()

        # If Kafka is related to client charms, update their information.
        if self.model.relations.get(REL_NAME, None) and self.charm.unit.is_leader():
            self.update_client_data()

        if self.charm.state.peer_cluster_orchestrator_relation and self.charm.unit.is_leader():
            self.update_peer_cluster_data()

<<<<<<< HEAD
        self.update_brokers_state()
        self.reconcile_autobalance()
=======
    def _on_config_changed(self, event: EventBase) -> None:
        """Generic handler for most `config_changed` events across relations."""
        if self.charm.refresh_not_ready or not self.healthy:
            event.defer()
            return

        properties = self.workload.read(self.workload.paths.server_properties)
        if not properties:
            event.defer()
            return

        self.config_manager.set_environment()

        should_continue = self.charm.tls.config_changed_rotation(event)
        if not should_continue:
            return

        self._handle_configuration_updates(event)
        self._handle_broker_service_updates()
        self.charm.tls.handle_config_changed_tls_updates()
>>>>>>> f79466ed

    def _on_update_status(self, _: UpdateStatusEvent) -> None:
        """Handler for `update-status` events."""
        if self.charm.refresh_not_ready or not self.healthy:
            return

        # NOTE for situations like IP change and late integration with rack-awareness charm.
        # If properties have changed, the broker will restart.
        self.charm.on.config_changed.emit()

        # remove temporary trust aliases if they're no longer needed.
        if (
            self.tls_manager.peer_truststore_has_temporary_aliases
            and self.tls_manager.both_apps_trust_new_bundle()
        ):
            logger.info("Removing decommissioned CA from truststore.")
            self.tls_manager.rebuild_truststore()
            self.charm.on[f"{self.charm.restart.name}"].acquire_lock.emit()

        try:
            if self.health and not self.health.machine_configured():
                self.charm._set_status(Status.SYSCONF_NOT_OPTIMAL)
                return
        except SnapError as e:
            logger.debug(f"Error: {e}")
            self.charm._set_status(Status.SERVICE_NOT_RUNNING)
            return

    def _on_secret_changed(self, event: SecretChangedEvent) -> None:
        """Handler for `secret_changed` events."""
        if not event.secret.label or not self.charm.state.cluster.relation:
            return

        if event.secret.label == self.charm.state.cluster.data_interface._generate_secret_label(
            PEER,
            self.charm.state.cluster.relation.id,
            "extra",  # pyright: ignore[reportArgumentType] -- Changes with the https://github.com/canonical/data-platform-libs/issues/124
        ):
            # TODO: figure out why creating internal credentials setting doesn't trigger changed event here
            self.charm.on.config_changed.emit()

    def _on_storage_attached(self, event: StorageAttachedEvent) -> None:
        """Handler for `storage_attached` events."""
        if not self.workload.container_can_connect or not self.charm.state.peer_relation:
            event.defer()
            return

        self.charm.state.unit_broker.update({"storages": self.balancer_manager.storages})

        # all mounted data dirs should have correct ownership
        self.workload.exec(
            ["chown", "-R", f"{USER_ID}:{GROUP}", f"{self.workload.paths.data_path}"]
        )

        # run this regardless of role, needed for cloud storages + ceph
        for storage in self.charm.state.log_dirs.split(","):
            self.workload.exec(["rm", "-rf", f"{storage}/lost+found"])

        # checks first whether the broker is active before warning
        if self.workload.active():
            # new dirs won't be used until topic partitions are assigned to it
            # either automatically for new topics, or manually for existing
            self.charm._set_status(Status.ADDED_STORAGE)
            # We need the event handler to know about the original event
            self._on_config_changed(event)

    def _on_storage_detaching(self, _: StorageDetachingEvent) -> None:
        """Handler for `storage_detaching` events."""
        # in the case where there may be replication recovery may be possible
        if self.charm.state.brokers and len(self.charm.state.brokers) > 1:
            self.charm._set_status(Status.REMOVED_STORAGE)
        else:
            self.charm._set_status(Status.REMOVED_STORAGE_NO_REPL)

        self.charm.state.unit_broker.update({"storages": self.balancer_manager.storages})
        self.charm.on.config_changed.emit()

        if not self.charm.state.balancer_exists:
            return

        # NOTE: block further events executions until scaling down is safe
        while not self.balancer_manager.all_storages_drained(
            self.charm.state.bootstrap_server_internal,
            self.charm.state.unit_broker.broker_id,
        ):
            time.sleep(30)

    def reconcile_autobalance(self) -> None:
        """Reconcile method to handle the cluster auto-balance state and emit rebalance events if required."""
        if not all(
            [
                self.charm.state.runs_balancer,
                self.charm.unit.is_leader(),
            ]
        ):
            return

        # brokers waiting to be drained:
        departing_brokers = self.kraft.controller_manager.departing_brokers

        if not departing_brokers:
            return

        for broker_id in departing_brokers:
            self.charm.balancer.on.rebalance.emit(
                self.charm.state.cluster.relation,
                "remove",
                broker_id,
                app=self.charm.app,
                unit=self.charm.unit,
            )

    def setup_internal_tls(self, event: EventBase) -> None:
        """Generates a self-signed certificate if required and writes all necessary TLS configuration for internal TLS."""
        if self.charm.state.unit_broker.peer_certs.ready:
            self.tls_manager.configure()
            return

        self_signed_cert = self.tls_manager.generate_self_signed_certificate()
        if not self_signed_cert:
            return

        self.charm.state.unit_broker.peer_certs.set_self_signed(self_signed_cert)

        # No need to toggle TLS rotate on start.
        if not any([isinstance(event, StartEvent), isinstance(event, PebbleReadyEvent)]):
            self.charm.state.unit_broker.peer_certs.rotate = True

        self.tls_manager.configure()

        if self.charm.unit.is_leader():
            # If leader, also set the peer cluster chain. Leads to no-op in KRaft single mode.
            self.charm.state.peer_cluster_ca = self.charm.state.unit_broker.peer_certs.bundle

    @property
    def healthy(self) -> bool:
        """Checks and updates various charm lifecycle states.

        Is slow to fail due to retries, to be used sparingly.

        Returns:
            True if service is alive and active. Otherwise False
        """
        current_status = self.charm.state.ready_to_start
        if current_status is not Status.ACTIVE:
            self.charm._set_status(current_status)
            return False

        if not self.workload.active():
            self.charm._set_status(Status.SERVICE_NOT_RUNNING)
            return False

        if self.charm.state.runs_broker and not self.kraft.controller_manager.broker_active():
            self.charm._set_status(Status.BROKER_NOT_CONNECTED)

        return True

    def update_external_services(self) -> None:
        """Attempts to update any external Kubernetes services."""
        if not self.charm.substrate == "k8s":
            return

        if self.charm.config.expose_external:
            # every unit attempts to create a bootstrap service
            # if exists, will silently continue
            self.k8s_manager.apply_service(service=self.k8s_manager.build_bootstrap_services())

            # creating the per-broker listener services
            for auth in self.charm.state.enabled_auth:
                listener_service = self.k8s_manager.build_listener_service(auth)
                self.k8s_manager.apply_service(service=listener_service)

    def update_client_data(self) -> None:
        """Writes necessary relation data to all related client applications."""
        if not self.charm.unit.is_leader() or not self.healthy or not self.charm.balancer.healthy:
            return

        for client in self.charm.state.clients:
            if not client.password:
                logger.debug(
                    f"Skipping update of {client.app.name}, user has not yet been added..."
                )
                continue

            client.update(
                {
                    "endpoints": client.bootstrap_server,
                    "consumer-group-prefix": client.consumer_group_prefix,
                    "topic": client.topic,
                    "username": client.username,
                    "password": client.password,
                    "tls": client.tls,
                    "tls-ca": self.charm.state.unit_broker.client_certs.ca,
                }
            )

    def update_peer_cluster_data(self) -> None:
        """Writes updated relation data to other peer_cluster apps."""
        if not self.charm.unit.is_leader() or not self.healthy:
            return

        # Update peer-cluster chain of trust
        self.charm.state.peer_cluster_ca = self.charm.state.unit_broker.peer_certs.bundle

        # Optimization: cache peer_cluster to avoid multiple loadings
        peer_cluster_state = self.charm.state.peer_cluster

        self.charm.state.peer_cluster.update(
            {
                "roles": self.charm.state.roles,
                "broker-username": peer_cluster_state.broker_username,
                "broker-password": peer_cluster_state.broker_password,
                "broker-uris": peer_cluster_state.broker_uris,
                "cluster-uuid": peer_cluster_state.cluster_uuid,
                "racks": str(peer_cluster_state.racks),
                "broker-capacities": json.dumps(peer_cluster_state.broker_capacities),
                "super-users": self.charm.state.super_users,
            }
        )

    def update_credentials_cache(self) -> None:
        """Ensures the broker's credentials cache is updated after restart."""
        if not all([self.charm.unit.is_leader(), self.charm.state.runs_broker, self.healthy]):
            return

        if not self.workload.ping(self.charm.state.bootstrap_server_internal):
            return

        try:
            users = self.auth_manager.get_users()
        except (CalledProcessError, ExecError) as e:
            # probably the cluster is not healthy, we'll check in the next update-status
            logger.error(e)
            return

        # Update client properties first, to ensure it's consistent with latest listener config
        self.config_manager.set_client_properties()

        for client in self.charm.state.clients:

            if not client.password:
                # client not setup yet.
                continue

            if client.username in users:
                # no need to re-add the user.
                continue

            self.auth_manager.add_user(client.username, client.password)

    def update_peer_truststore_state(self, force: bool = False) -> None:
        """Updates the relation data reflecting the unit/app truststore state on respective data bags.

        Args:
            force (bool, optional): Bypass the check of whether a restart is performed after truststore modification time. Defaults to False.
        """
        truststore_path = self.workload.root / self.workload.paths.peer_truststore

        if not truststore_path.exists():
            return

        if not force and self.workload.last_restart <= self.workload.modify_time(
            self.workload.paths.peer_truststore
        ):
            # We shouldn't update the relation data, because we need a restart first.
            return

        trusted_certs = [
            self.tls_manager.bytes_to_keytool_hash(_hash, sep="")
            for _hash in self.tls_manager.peer_trusted_certificates.values()
        ]

        self.charm.state.unit_broker.peer_certs.trusted_certificates = trusted_certs

        if self.charm.unit.is_leader():
            self.charm.state.refresh_peer_cluster_trust_state()

    def update_ip_addresses(self) -> None:
        """Update unit databag with current IP addresses associated with this unit.

        This method will add peer and client addresses taking network binds into account.
        """
        self.charm.state.unit_broker.update_peer_ip_address()

        for client in self.charm.state.clients:
            if not client.relation:
                continue

            self.charm.state.unit_broker.update_relation_ip_address(client.relation, client.ip)

    def update_brokers_state(self) -> None:
        """Update the current state of online brokers on relation data."""
        if not all([self.charm.unit.is_leader(), self.charm.state.runs_broker]):
            return

        for broker in self.charm.state.brokers:
            self.charm.state.cluster.add_broker(broker)

        # brokers which have been successfully removed,
        # we will remove these from the ClusterState, and capacityJBOD.json file
        removed_brokers = (
            set(self.charm.state.cluster.broker_capacities_snapshot)
            - self.kraft.controller_manager.online_brokers
        )
        for broker_id in removed_brokers:
            if broker_id not in self.charm.state.active_brokers_on_relation:
                self.charm.state.cluster.remove_broker(broker_id)<|MERGE_RESOLUTION|>--- conflicted
+++ resolved
@@ -210,76 +210,6 @@
         if not self.charm.pending_inactive_statuses:
             logger.info(f'Broker {self.charm.unit.name.split("/")[1]} connected')
 
-<<<<<<< HEAD
-    def _on_config_changed(self, event: EventBase) -> None:  # noqa: C901
-        """Generic handler for most `config_changed` events across relations."""
-        # only overwrite properties if service is already active
-        if self.charm.refresh_not_ready or not self.healthy:
-            return
-
-        # Load current properties set in the charm workload
-        properties = self.workload.read(self.workload.paths.server_properties)
-        properties_changed = set(properties) ^ set(self.config_manager.server_properties)
-
-        if not properties:
-            # Event fired before charm has properly started
-            return
-
-        # Start balancer service if everything is in place,
-        # and not started before.
-        if all(
-            [
-                self.charm.unit.is_leader(),
-                self.charm.state.runs_balancer,
-                self.charm.state.balancer_status is Status.ACTIVE,
-                not self.workload.ping(f"localhost:{BALANCER_WEBSERVER_PORT}"),
-            ]
-        ):
-            self.charm.balancer._on_start(event)
-
-        # update environment
-        self.config_manager.set_environment()
-
-        # Update peer-cluster trusted certs and check for TLS rotation on the other side.
-        self.update_peer_truststore_state()
-        old_peer_certs = self.tls_manager.peer_trusted_certificates.values()
-        self.tls_manager.update_peer_cluster_trust()
-        new_peer_certs = self.tls_manager.peer_trusted_certificates.values()
-        peer_cluster_tls_rotate = set(new_peer_certs) - set(old_peer_certs)
-
-        if (
-            self.charm.state.tls_rotate
-            and not self.tls_manager.peer_cluster_app_trusts_new_bundle()
-        ):
-            # Basically we should defer and wait for the other side
-            # to complete its rolling restart and then begin our rolling restart.
-            # However, if both sides are rotating, we should prevent deadlock by
-            # forcing one side (BROKER here) to restart anyway.
-            should_defer = True
-            if self.charm.state.both_sides_rotating and self.charm.state.runs_broker:
-                logger.debug(
-                    "Both sides are rotating TLS certificates, initiating rolling restart..."
-                )
-                should_defer = False
-
-            if should_defer:
-                event.defer()
-                return
-
-        # Check for SANs change and revoke the cert if SANs change is detected.
-        # Emitting the refresh_tls_certificates will lead to rotation and restart.
-        if self.tls_manager.sans_changed(TLSScope.CLIENT):
-            self.charm.state.unit_broker.client_certs.certificate = ""
-            self.charm.tls.refresh_tls_certificates.emit()
-
-        if self.tls_manager.sans_changed(TLSScope.PEER):
-            self.charm.state.unit_broker.peer_certs.certificate = ""
-            if self.charm.state.use_internal_tls:
-                self.setup_internal_tls(event)
-            else:
-                self.charm.tls.refresh_tls_certificates.emit()
-
-=======
     def _handle_configuration_updates(self, event: EventBase) -> None:
         """Handle configuration property updates and restart if needed.
 
@@ -291,7 +221,6 @@
             return
 
         properties_changed = self.config_manager.properties_changed()
->>>>>>> f79466ed
         if properties_changed:
             logger.info(
                 f'Broker {self.charm.unit.name.split("/")[1]} updating config - '
@@ -339,20 +268,26 @@
         if self.charm.state.peer_cluster_orchestrator_relation and self.charm.unit.is_leader():
             self.update_peer_cluster_data()
 
-<<<<<<< HEAD
-        self.update_brokers_state()
-        self.reconcile_autobalance()
-=======
     def _on_config_changed(self, event: EventBase) -> None:
         """Generic handler for most `config_changed` events across relations."""
         if self.charm.refresh_not_ready or not self.healthy:
-            event.defer()
             return
 
         properties = self.workload.read(self.workload.paths.server_properties)
         if not properties:
-            event.defer()
-            return
+            return
+
+        # Start balancer service if everything is in place,
+        # and not started before.
+        if all(
+            [
+                self.charm.unit.is_leader(),
+                self.charm.state.runs_balancer,
+                self.charm.state.balancer_status is Status.ACTIVE,
+                not self.workload.ping(f"localhost:{BALANCER_WEBSERVER_PORT}"),
+            ]
+        ):
+            self.charm.balancer._on_start(event)
 
         self.config_manager.set_environment()
 
@@ -363,7 +298,8 @@
         self._handle_configuration_updates(event)
         self._handle_broker_service_updates()
         self.charm.tls.handle_config_changed_tls_updates()
->>>>>>> f79466ed
+        self.update_brokers_state()
+        self.reconcile_autobalance()
 
     def _on_update_status(self, _: UpdateStatusEvent) -> None:
         """Handler for `update-status` events."""
