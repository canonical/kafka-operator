--- conflicted
+++ resolved
@@ -21,28 +21,22 @@
 from ops import Object, Relation
 from ops.model import Unit
 
-<<<<<<< HEAD
 from core.models import (
     JSON,
     KafkaBroker,
     KafkaClient,
     KafkaCluster,
+    OAuth,
     PeerCluster,
     ZooKeeper,
 )
-=======
-from core.models import KafkaBroker, KafkaClient, KafkaCluster, OAuth, ZooKeeper
->>>>>>> 61925396
 from literals import (
     ADMIN_USER,
     BALANCER,
     BROKER,
     INTERNAL_USERS,
-<<<<<<< HEAD
     MIN_REPLICAS,
-=======
     OAUTH_REL_NAME,
->>>>>>> 61925396
     PEER,
     PEER_CLUSTER_ORCHESTRATOR_RELATION,
     PEER_CLUSTER_RELATION,
@@ -126,7 +120,6 @@
         return set(self.model.relations[REL_NAME])
 
     @property
-<<<<<<< HEAD
     def peer_cluster_orchestrator_relations(self) -> set[Relation]:
         """The `peer-cluster-orchestrator` relations that this charm is providing."""
         return set(self.model.relations[PEER_CLUSTER_ORCHESTRATOR_RELATION])
@@ -195,11 +188,11 @@
             return list(self.peer_clusters)[
                 0
             ]  # for broker - balancer relation, currently limited to 1
-=======
+
+    @property
     def oauth_relation(self) -> Relation | None:
         """The OAuth relation."""
         return self.model.get_relation(OAUTH_REL_NAME)
->>>>>>> 61925396
 
     # --- CORE COMPONENTS ---
 
@@ -330,15 +323,6 @@
         )
 
     @property
-    def internal_port(self) -> int:
-        """Return the port to be used for an internal client."""
-        return (
-            SECURITY_PROTOCOL_PORTS["SASL_SSL"].internal
-            if (self.cluster.tls_enabled and self.unit_broker.certificate)
-            else SECURITY_PROTOCOL_PORTS["SASL_PLAINTEXT"].internal
-        )
-
-    @property
     def bootstrap_server(self) -> str:
         """The current Kafka uris formatted for the `bootstrap-server` command flag.
 
@@ -349,18 +333,6 @@
             return ""
 
         return ",".join(sorted([f"{broker.host}:{self.port}" for broker in self.brokers]))
-
-    @property
-    def internal_bootstrap_server(self) -> str:
-        """The current Kafka uris formatted for the `bootstrap-server` command flag.
-
-        Returns:
-            List of `bootstrap-server` servers
-        """
-        if not self.peer_relation:
-            return ""
-
-        return ",".join(sorted([f"{broker.host}:{self.internal_port}" for broker in self.brokers]))
 
     @property
     def log_dirs(self) -> str:
