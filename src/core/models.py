--- conflicted
+++ resolved
@@ -6,20 +6,14 @@
 
 import json
 import logging
-<<<<<<< HEAD
-from typing import TypeAlias
-
+from typing import MutableMapping, TypeAlias
+
+import requests
 from charms.data_platform_libs.v0.data_interfaces import (
     Data,
     DataPeerData,
     DataPeerUnitData,
 )
-=======
-from typing import MutableMapping
-
-import requests
-from charms.data_platform_libs.v0.data_interfaces import Data, DataPeerData, DataPeerUnitData
->>>>>>> 61925396
 from charms.zookeeper.v0.client import QuorumLeaderNotFoundError, ZooKeeperManager
 from kazoo.client import AuthFailedError, NoNodeError
 from ops.model import Application, Relation, Unit
