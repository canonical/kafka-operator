--- conflicted
+++ resolved
@@ -44,7 +44,6 @@
 METRICS_RULES_DIR = "./src/alert_rules/prometheus"
 LOGS_RULES_DIR = "./src/alert_rules/loki"
 
-<<<<<<< HEAD
 SUBSTRATE = "vm"
 # '584788' refers to snap_daemon, which do not exists on the storage-attached hook prior to the
 # snap install.
@@ -54,8 +53,6 @@
 USER = 584788
 GROUP = "root"
 
-=======
->>>>>>> 3e813ac9
 AuthMechanism = Literal["SASL_PLAINTEXT", "SASL_SSL", "SSL"]
 Scope = Literal["INTERNAL", "CLIENT"]
 DebugLevel = Literal["DEBUG", "INFO", "WARNING", "ERROR"]
